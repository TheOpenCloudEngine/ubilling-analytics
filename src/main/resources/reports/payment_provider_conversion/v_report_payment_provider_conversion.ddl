--- conflicted
+++ resolved
@@ -1,25 +1,14 @@
-create or replace view v_report_payment_provider_conversion as 
+create or replace view v_report_payment_provider_conversion as
 select
-<<<<<<< HEAD
-     plugin_name
-    ,sum(current_success_count) as current_success_count
-    ,sum(current_transaction_count) as current_transaction_count
-    ,sum(historical_success_count) as historical_success_count
-    ,sum(historical_transaction_count) as historical_transaction_count
-    ,cast('1970-01-01' as date) as day
-    ,1 as count
-    ,tenant_record_id
-=======
      rpccs1.plugin_name
     ,ifnull(sum(rpccs1.current_success_count),0) as current_success_count
     ,ifnull(sum(rpccs1.current_transaction_count),0) as current_transaction_count
     ,ifnull(sum(rpccs1.current_customer_count),0) as current_customer_count
     ,sum(rpccs2.historical_success_count) as historical_success_count
     ,sum(rpccs2.historical_transaction_count) as historical_transaction_count    
-    ,cast('1970-01-01' as date) as day
+    ,'1970-01-01' as day
     ,1 as count
     ,rpccs1.tenant_record_id    
->>>>>>> 295dd87a
 from
     v_report_payment_provider_conversion_sub2 rpccs2
     LEFT OUTER JOIN v_report_payment_provider_conversion_sub1 rpccs1 ON

--- conflicted
+++ resolved
@@ -69,14 +69,9 @@
         if (curType == 'lines' || curType == 'layers') {
             theGraph.createXAxis(xAxisCanvaGroup, canvasHeigthGraph);
         }
-<<<<<<< HEAD
-=======
-        theGraph.addOnMouseHandlers();
 
         // Add subtitle
         this.addSubtitle(input, curData, i, curTranslateY + 20);
-
->>>>>>> 18c3b168
         curTranslateY = curTranslateY + input.betweenGraphMargin;
     }
 }
